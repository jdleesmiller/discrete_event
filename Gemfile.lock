--- conflicted
+++ resolved
@@ -1,13 +1,8 @@
 PATH
   remote: .
   specs:
-<<<<<<< HEAD
     discrete_event (1.0.0)
-      pqueue (~> 1.0.0)
-=======
-    discrete_event (0.3.0)
       pqueue (~> 2.0.2)
->>>>>>> 850412cf
 
 GEM
   remote: http://rubygems.org/
